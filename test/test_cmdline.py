--- conflicted
+++ resolved
@@ -209,7 +209,7 @@
         os.system("rm query.csv")
 
     def test_interaction_tolerance(self):
-        #TODO rewrite
+        # TODO rewrite
         status_notol = os.system(
             "python ../scripts/rt_process_vs.py write -d --file test_data/group1/127458.dlg.gz"
         )
@@ -220,7 +220,7 @@
         cur.execute(
             "SELECT * FROM Interactions WHERE Pose_ID in (SELECT Pose_ID FROM Results WHERE LigName LIKE '127458' AND run_number = 13)"
         )
-        count_notol = len(cur.fetchall()) 
+        count_notol = len(cur.fetchall())
 
         cur.close()
         conn.close()
@@ -252,17 +252,10 @@
         cur.execute(
             "SELECT * FROM Interactions WHERE Pose_ID in (SELECT Pose_ID FROM Results WHERE LigName LIKE '127458' AND run_number = 13)"
         )
-<<<<<<< HEAD
-        count_tol2 = len(cur.fetchall()) 
-        
-=======
-        count_tol2 = sum([1 for interaction in cur.fetchone() if interaction == 1])
-
->>>>>>> b265653f
+        count_tol2 = len(cur.fetchall())
+
         cur.close()
         conn.close()
-
-        
 
         assert status_notol == 0
         assert status_tol == 0
