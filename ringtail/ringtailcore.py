#!/usr/bin/env python
# -*- coding: utf-8 -*-
#
# Ringtail virtual screening manager
#

import matplotlib.pyplot as plt
import json
from meeko import RDKitMolCreate
from .storagemanager import StorageManager, StorageManagerSQLite
from .resultsmanager import ResultsManager
from .receptormanager import ReceptorManager
from .outputmanager import OutputManager
from .ringtailoptions import *
from .exceptions import RTCoreError, OutputError
from rdkit import Chem
import itertools
import os
from os import path
from .logmanager import logger

class RingtailCore:
    """Core class for coordinating different actions on virtual screening
    i.e. adding results to storage, filtering, output options

    Attributes:
        generaloptions (GeneralOptions object): sets logging level and general processing options, including read/write, and outputting summary to console
        db_file (str): name of database file being operated on
        storageman (StorageManager object): Interface module with database
        storageopts (StorageOptions object): options for storageman
        file_sources (InputFiles object): object containing all specified ligand result filtes and receptor file
        resultsman (ResultsManager object): Module to deal with result file processing before adding to databae
        resultsmanopts (ResultsProcessingOptions object): settings for processing result files
        outputman (OutputManager object): Manager for output tasks of log-writting, plotting, ligand SDF writing
        readopts (ReadOptions object): options for outputman and methods to process data with
        filterobj (Filters object): object holding all optional filters
    """
#-#-#- Base methods -#-#-#
    
    def __init__(self, db_file = "output.db", storage_type = "sqlite", process_mode="read"):
        """
        Initialize RingtailCore object and create a storageman object with the db file.
        Does not open access to the storage. Future option will include opening database as readonly.

        _run_mode refers to whether ringtail is ran from the command line or through direct API use, 
        where the former is more restrictive. 
        """
        self.db_file = db_file
        self.process_mode = process_mode
        storageman = StorageManager.check_storage_compatibility(storage_type) 
        self.storageman = storageman(db_file)
        self.set_general_options()
        self._run_mode = "api"
             
    def update_database_version(self, consent=False):
        # Method to update database version
        return self.storageman.update_database_version(consent)
    
#-#-#- Private methods -#-#-#
    
    def _add_poses(
        self,
        atom_indices,
        poses,
        mol,
        flexres_mols,
        flexres_info,
        ligand_saved_coords,
        flexres_saved_coords,
        properties,
    ):
        """Add poses from given cursor to rdkit mols for ligand and flexible residues

        Args:
            atom_indices (List): List of ints indicating mapping of coordinate indices to smiles indices
            poses (iterable): iterable containing ligand_pose, flexres_pose, flexres_names
            mol (RDKit Mol): RDKit molecule for ligand
            flexres_mols (list): list of rdkit molecules for flexible residues
            flexres_info (list): list of tuples containing info for each flexible residue (res_smiles, res_index_map, res_h_parents)
            ligand_saved_coords (list): list of coordinates to save for adding hydrogens later
            flexres_saved_coords (list): list of lists of flexres coords to save for adding hydrogens later
            properties (dict): Dictionary of lists of properties, with each element corresponding to that conformer in the rdkit mol

        """
        for (
            Pose_ID,
            docking_score,
            leff,
            ligand_pose,
            flexres_pose,
        ) in poses:
            # fetch info about pose interactions and format into string with format <type>-<chain>:<resname>:<resnum>:<atomname>:<atomnumber>, joined by commas
            pose_bitvector = self.storageman.fetch_interaction_bitvector(Pose_ID)
            if pose_bitvector is not None:
                interaction_indices = []
                interactions_list = []
                for idx, bit in enumerate(pose_bitvector):
                    if bit == 1:
                        interaction_indices.append(
                            idx + 1
                        )  # adjust for indexing starting at 1
                for int_idx in interaction_indices:
                    interaction_info = self.storageman.fetch_interaction_info_by_index(
                        int_idx
                    )
                    interaction = (
                        interaction_info[0] + "-" + ":".join(interaction_info[1:])
                    )
                    interactions_list.append(interaction)
                interactions_str = ", ".join(interactions_list)
                properties["Interactions"].append(interactions_str)
            # add properties to dictionary lists
            properties["Binding energies"].append(docking_score)
            properties["Ligand effiencies"].append(leff)
            # get pose coordinate info
            ligand_pose = json.loads(ligand_pose)
            flexres_pose = json.loads(flexres_pose)
            mol = RDKitMolCreate.add_pose_to_mol(mol, ligand_pose, atom_indices)
            for fr_idx, fr_mol in enumerate(flexres_mols):
                flexres_mols[fr_idx] = RDKitMolCreate.add_pose_to_mol(
                    fr_mol, flexres_pose[fr_idx], flexres_info[fr_idx][1]
                )
                flexres_saved_coords[fr_idx].append(flexres_pose[fr_idx])
            ligand_saved_coords.append(ligand_pose)
        return mol, flexres_mols, ligand_saved_coords, flexres_saved_coords, properties

    def _produce_summary(self, columns=["docking_score", "leff"], percentiles=[1, 10]) -> None:
        """Print summary of data in storage
        """
        with self.storageman: summary_data = self.storageman.fetch_summary_data(columns, percentiles)
        print("Total Stored Ligands          :", summary_data.pop("num_ligands"))
        print("Total Stored Poses            :", summary_data.pop("num_poses"))
        print("Total Unique Interactions     :", summary_data.pop("num_unique_interactions"))
        print("Number Interacting Residues   :", summary_data.pop("num_interacting_residues"))

        colon_col = 18
        print("\nEnergy statistics:")
        print("=======================================")
        for col in columns:
            if col == "docking_score":
                min_e = summary_data["min_docking_score"]
                max_e = summary_data["max_docking_score"]
                print(f"Energy (min)      : {min_e:.2f} kcal/mol")
                print(f"Energy (max)      : {max_e:.2f} kcal/mol")
            elif col == "leff":
                min_le = summary_data["min_leff"]
                max_le = summary_data["max_leff"]
                print(f"LE     (min)      : {min_le:.2f} kcal/mol/heavyatom")
                print(f"LE     (max)      : {max_le:.2f} kcal/mol/heavyatom")
            else:
                min_col = summary_data[f"min_{col}"]
                max_col = summary_data[f"max_{col}"]
                print(f"{col} (min) : {min_col}")
                print(f"{col} (max) : {max_col}")
        if percentiles != [] and percentiles is not None:
            print("----------------------------------------")

            for col in columns:
                for p in percentiles:
                    if col == "docking_score":
                        p_string = f"Energy (top {p}% )"
                        p_string += ' ' * (colon_col - len(p_string))
                        print(f"{p_string}: {summary_data[f'{p}%_docking_score']:.2f} kcal/mol")
                    elif col == "leff":
                        p_string = f"LE     (top {p}% )"
                        p_string += ' ' * (colon_col - len(p_string))
                        print(f"{p_string}: {summary_data[f'{p}%_leff']:.2f} kcal/mol/heavyatom")
                    else:
                        p_string = f"{col} (top {p}%)"
                        p_string += ' ' * (colon_col - len(p_string))
                        print(f"{p_string}: {summary_data[f'{p}%_{col}']:.2f}")

    def _generate_interaction_combinations(self, max_miss=0):
        """Recursive function to list of tuples of possible interaction filter combinations, excluding up to max_miss interactions per filtering round

        Args:
            max_miss (int): Maximum number of interactions to be excluded
        """

        all_interactions = []
        for _type in Filters.get_filter_keys("interaction"):
            interactions = getattr(self.filterobj, _type)
            for interact in interactions:
                all_interactions.append(_type + "-" + interact[0])
        # warn if max_miss greater than number of interactions
        if max_miss > len(all_interactions):
            logger.warning(
                "Requested max_miss options greater than number of interaction filters given. Defaulting to max_miss = number interaction filters"
            )
            max_miss = len(all_interactions)

        # BASE CASE:
        if max_miss == 0:
            return [tuple(all_interactions)]
        else:
            combinations = list(
                itertools.combinations(
                    all_interactions, len(all_interactions) - max_miss
                )
            )
            return combinations + self._generate_interaction_combinations(
                max_miss=max_miss - 1
            )

    def _prepare_filters_for_storageman(self, interaction_combination):
        """Takes desired interaction combination, formats Filter object to dict, removes interactions not in given interaction_combination

        Args:
            interaction_combination (list): list of interactions to be included in this round of filtering
        Returns:
            dict: dictionary of filters for storageman
        """

        filters_dict = self.filterobj.todict()
        for itype in Filters.get_filter_keys("interaction"):
            itype_interactions = filters_dict[itype]
            for interaction in itype_interactions:
                if itype + "-" + interaction[0] not in interaction_combination:
                    filters_dict[itype].remove(interaction)

        return filters_dict

    def _docking_mode_from_file_extension(self, file_pattern: str) -> str:
        if file_pattern.lower() == "*.dlg*":
            mode = "dlg"
        elif file_pattern.lower() == "*.pdbqt*":
            mode = "vina"
        else:
            raise OptionError(f'{file_pattern} is not a valid docking file format for ringtail.')
        return mode
    
    @staticmethod
    def _config_file_path(filename="options.json"):
        utilfolder = path.abspath(__file__ + "/../../util_files/")
        if not os.path.exists(utilfolder):
            os.makedirs(utilfolder) 
        return utilfolder + "/" + filename
    
#-#-#- API -#-#-#
    #-#-#- Processing methods -#-#-#

    def add_config_from_file(self, options_file: str ="options.json"):
        """
        Provide ringtail options from file, *not currently in use
        Args:
            config_file: json formatted file containing ringtail and filter options
        """
        
        if options_file is None: #or not json compatible
            raise OptionError("No option file was found in the Ringtail/util_files directory.")
        
        filepath = self._config_file_path(options_file)
        with open(filepath, "r") as f:
            logger.info("Reading Ringtail options from options file")
            options: dict = json.load(f)

        # Set each given object option to dict to respective class or manager
        optmap = {
            "generalopts": self.set_general_options,
            "writeopts": self.set_results_processing_options,
            "storageopts": self.set_storage_options,
            "readopts": self.set_read_options,
            "filterobj": self.set_filters,
            "fileobj": self.set_file_sources
        }
        for k, v in options.items():
            optmap[k](dict=v)
            logger.debug(f'{optmap[k]} was ran with these options: {v}')
    
    def add_results_from_files(self,
                               file = None, 
                               file_path = None, 
                               file_list = None, 
                               file_pattern = None, 
                               recursive = None, 
                               receptor_file=None,
                               save_receptor = None,
                               file_source_object = None,
                               store_all_poses: bool = None,
                               max_poses: int = None,
                               add_interactions: bool = None,
                               interaction_tolerance: float = None,
                               interaction_cutoffs: list = None,
                               max_proc: int = None,
                               optionsdict=None
                               ):
        """
        Call storage manager to process result files and add to database.
        Options can be provided as a dict or as individual options.
        Creates a database, or adds to an existing one if using "append_results" in storageman_opts

        Args:
            file (str): ligand result file
            file_path (list(str)): list of folders containing one or more result files
            file_list (list(str)): list of ligand result file(s)
            file_pattern (str): file pattern to use with recursive search in a file_path, "*.dlg*" for AutoDock-GDP and "*.pdbqt*" for vina
            recursive (bool): used to recursively search file_path for folders inside folders
            receptor_file (str): string containing the receptor .pdbqt
            save_receptor (bool): whether or not to store the full receptor details in the database (needed for some things)
            optional: file_source_object (InputFiles): file sources already as an object 
            store_all_poses (bool): store all ligand poses, does it take precedence over max poses? 
            max_poses (int): how many poses to save (ordered by soem score?)
            add_interactions (bool): add ligand-receptor interaction data, only in vina mode
            interaction_tolerance (float): longest ångström distance that is considered interaction?
            interaction_cutoffs (list): ångström distance cutoffs for x and y interaction
            max_proc (int): max number of computer processors to use for file reading
            optionsdict (dict): write options as a dict

        """

        self.process_mode = "write"

        if file_source_object is not None:
            files = file_source_object
        else: 
            self.set_file_sources(file, file_path, file_list, file_pattern, recursive, receptor_file, save_receptor)
            files = self.files
    

        results_files_given = (files.file is not None or files.file_path is not None or files.file_list is not None)

        if not results_files_given and not files.save_receptor:
            raise OptionError("At least one input option needs to be used: --file, --file_path, --file_list, or --input_db and --save_receptor")

        if not hasattr(self, "storageopts"):
            self.set_storage_options()

        # If there are any ligand files, process ligand data
        if results_files_given: 
            with self.storageman:
                if self.storageopts.append_results and not RTOptions.is_valid_path(self.db_file):
                    raise OptionError("The provided --input_db is not a valid path, please check the provided path.")

                self.set_results_processing_options(store_all_poses, max_poses, add_interactions, interaction_tolerance, interaction_cutoffs, max_proc, optionsdict)
                
                # Docking mode compatibility check
                if self.generalopts.docking_mode == "vina" and self.resultsmanopts.interaction_tolerance is not None:
                    logger.warning("Cannot use interaction_tolerance with Vina mode. Removing interaction_tolerance.")
                    self.interaction_tolerance = None

                # Prepare the results manager object
                if not hasattr(self, "resultsman"):self.resultsman = ResultsManager(file_sources=files)
                self.resultsman.storageman = self.storageman
                self.resultsman.storageman_class = self.storageman.__class__
                for k,v in self.resultsmanopts.todict().items():  
                    setattr(self.resultsman, k, v)
                self.resultsman.mode = self.generalopts.docking_mode
                logger.debug("Results manager object has been initialized.")

                # Process results files and handle database versioning 
                self.storageman.check_storage_ready(self._run_mode, self.generalopts.docking_mode, self.resultsmanopts.store_all_poses, self.resultsmanopts.max_poses)
                #TODO need to check what docking mode and num of poses is, if db has data (check table with this info, first entry)
                logger.info("Adding results...")
                self.resultsman.process_results() 
<<<<<<< HEAD
                self.storageman.set_ringtaildb_version() #TODO write to table what settings was used on this date/time, check query table setup
=======
                self.storageman.set_ringtaildb_version()
>>>>>>> 8fa6a42d
                if self.generalopts.summary: self._produce_summary()

        if files.save_receptor: 
            self.save_receptor(files.receptor_file)
    
    def save_receptor(self, receptor_file):
            """
            Add receptor to database. Context managed by self.storageman

            Args:
                receptors (list): list of receptor blobs to add to database
                * currently only one receptor allowed per database
            """
            receptor_list = ReceptorManager.make_receptor_blobs([receptor_file])
            with self.storageman:
                for rec, rec_name in receptor_list:
                    # NOTE: in current implementation, only one receptor allowed per database
                    # Check that any receptor row is incomplete (needs receptor blob) before inserting
                    filled_receptor_rows = self.storageman.count_receptors_in_db()
                    if filled_receptor_rows != 0:
                        raise RTCoreError(
                            "Expected Receptors table to have no receptor objects present, already has {0} receptor present. Cannot add more than 1 receptor to a database.".format(
                                filled_receptor_rows
                            )
                        )
                    self.storageman.save_receptor(rec)
                    logger.info("Receptor data was added to the database.")

    def filter(self, enumerate_interaction_combs=False, return_iter=False):
        """
        Prepare list of filters, then hand it off to storageManager to
            perform filtering. Create log of passing results.
        Args:
            enumerate_interaction_combs (bool): inherently handled atm, might need to be depreceated?
        """
        #NOTE This is clunky for now, but sets options to default if they have not yet been set.
        self.process_mode = "read"

        if not hasattr(self, "filterobj"):
            logger.debug("No filters have been set, using default values found in Filters class") 
            self.set_filters()
        if not hasattr(self, "storageopts"):
            logger.debug("No storage options have been set, using default values found in 'set_storage_options'") 
            self.set_storage_options()

        if not hasattr(self, "readopts"):
            logger.debug("No read options have been set, using default values found in 'set_read_options'") 
            self.set_read_options()
        # make sure enumerate_interaction_combs always true if max_miss = 0, since we don't ever worry about the union in this case
        if self.filterobj.max_miss == 0:
            self.readopts.enumerate_interaction_combs = True

        # guard against unsing percentile filter with all_poses
        if self.storageopts.output_all_poses and not (self.filterobj.score_percentile is None or self.filterobj.le_percentile is None):
            logger.warning(
                "Cannot return all passing poses with percentile filter. Will only log best pose."
            )
            self.storageopts.output_all_poses = False

        logger.info("Filtering results...")

        # get possible permutations of interaction with max_miss excluded
        interaction_combs = self._generate_interaction_combinations(
                            self.filterobj.max_miss)
        ligands_passed = 0
        '''This for comprehension takes all combinations represented in one union of one or multiple, and filters, and goes around until all combinations have been used to filter'''
        with self.storageman:
            for ic_idx, combination in enumerate(interaction_combs):
                # prepare Filter object with only desired interaction combination for storageManager
                filters_dict = self._prepare_filters_for_storageman(combination)
                # set storageMan's internal ic_counter to reflect current ic_idx
                if len(interaction_combs) > 1:
                    self.storageman.set_view_suffix(ic_idx)
                # ask storageManager to fetch results
                filtered_results = self.storageman.filter_results(
                    filters_dict, not self.readopts.enumerate_interaction_combs
                )
                if filtered_results is not None:
                    if return_iter:
                        return filtered_results
                    result_bookmark_name = self.storageman.get_current_view_name()
                    with self.outputman: 
                        self.outputman.write_filters_to_log(self.filterobj.todict(), combination, f"Morgan Fingerprints butina clustering cutoff: {self.storageman.mfpt_cluster}\nInteraction Fingerprints clustering cutoff: {self.storageman.interaction_cluster}")
                        self.outputman.write_results_bookmark_to_log(result_bookmark_name)
                        number_passing = self.outputman.write_log(filtered_results)
                        self.outputman.log_num_passing_ligands(number_passing)
                        print("\nNumber of ligands passing filters:", number_passing)
                        ligands_passed = number_passing
                else:
                    logger.warning("WARNING: No ligands found passing filters")
            if len(interaction_combs) > 1:
                maxmiss_union_results = self.storageman.get_maxmiss_union(len(interaction_combs))
                with self.outputman:
                    self.outputman.write_maxmiss_union_header()
                    self.outputman.write_results_bookmark_to_log(self.storageman.results_view_name + "_union")
                    number_passing_union = self.outputman.write_log(maxmiss_union_results)
                    self.outputman.log_num_passing_ligands(number_passing_union)
                    print("\nNumber passing ligands in max_miss union:", number_passing_union)
                    ligands_passed = number_passing_union
            
        return ligands_passed

    #-#-#- Methods to set ringtail options explicitly -#-#-#
    def set_general_options(self, docking_mode=None,
                                summary=None,
                                verbose=None,
                                debug=None,
                                rtopts=None,
                                dict: dict=None):
        """
        Settings for ringtail

        Args:
            docking_mode (str): dlg (autodock-gpu) or vina 
            summary (bool): print database summary to terminal
            verbose (bool): set logging level to "info" (second lowest level)
            debug (bool): set logging level to "debug" (lowest level)
            dict (dict): dictionary of one or more of the above args, is overwritten by individual args
        """
        # Dict of individual arguments
        indiv_options: dict = vars(); 
        del indiv_options["self"]; del indiv_options["dict"]

        # Create option object with default values if needed
        if not hasattr(self, "generalopts"): self.generalopts = GeneralOptions()
            
        # Set options from dict if provided
        if dict is not None:
            for k,v in dict.items():
                setattr(self.generalopts, k, v) 

        # Set additional options from individual arguments
        #NOTE Will overwrite config file
        for k,v in indiv_options.items():
            if v is not None: setattr(self.generalopts, k, v)

        # Assign attributes to storage manager
        for k,v in self.generalopts.todict().items():
            setattr(self, k, v)

        # Set logger level
        if self.generalopts.debug:
            logger.setLevel("DEBUG")
        elif self.generalopts.verbose:
            logger.setLevel("INFO")

    def set_storage_options(self, 
                            filter_bookmark = None,
                            append_results = None,
                            duplicate_handling = None,
                            overwrite = None,
                            order_results = None,
                            outfields = None,
                            output_all_poses = None,
                            mfpt_cluster = None,
                            interaction_cluster = None,
                            results_view_name =None,
                            dict=None):
        """
        Options or storagemanager, used both in read and write.

        Args:
            filter_bookmark (str): Perform filtering over specified bookmark. (in output group in CLI)
            append_results (bool): Add new results to an existing database, specified by database choice in ringtail initialization or --input_db in cli
            duplicate_handling (str, options): specify how duplicate Results rows should be handled when inserting into database. Options are "ignore" or "replace". Default behavior will allow duplicate entries.
            overwrite (bool): by default, if a log file exists, it doesn't get overwritten and an error is returned; this option enable overwriting existing log files. Will also overwrite existing database
            order_results (str): Stipulates how to order the results when written to the log file. By default will be ordered by order results were added to the database. ONLY TAKES ONE OPTION."
                    "available fields are:  "
                    '"e" (docking_score), '
                    '"le" (ligand efficiency), '
                    '"delta" (delta energy from best pose), '
                    '"ref_rmsd" (RMSD to reference pose), '
                    '"e_inter" (intermolecular energy), '
                    '"e_vdw" (van der waals energy), '
                    '"e_elec" (electrostatic energy), '
                    '"e_intra" (intermolecular energy), '
                    '"n_interact" (number of interactions), '
                    '"rank" (rank of ligand pose), '
                    '"run" (run number for ligand pose), '
                    '"hb" (hydrogen bonds); '
            outfields (str): defines which fields are used when reporting the results (to stdout and to the log file); fields are specified as comma-separated values, e.g. "--outfields=e,le,hb"; by default, docking_score (energy) and ligand name are reported; ligand always reported in first column available fields are:  '
                    '"Ligand_name" (Ligand name), '
                    '"e" (docking_score), '
                    '"le" (ligand efficiency), '
                    '"delta" (delta energy from best pose), '
                    '"ref_rmsd" (RMSD to reference pose), '
                    '"e_inter" (intermolecular energy), '
                    '"e_vdw" (van der waals energy), '
                    '"e_elec" (electrostatic energy), '
                    '"e_intra" (intermolecular energy), '
                    '"n_interact" (number of interactions), '
                    '"ligand_smile" , '
                    '"rank" (rank of ligand pose), '
                    '"run" (run number for ligand pose), '
                    '"hb" (hydrogen bonds), '
                    '"receptor" (receptor name); '
                    "Fields are printed in the order in which they are provided. Ligand name will always be returned and will be added in first position if not specified.
            output_all_poses (bool): By default, will output only top-scoring pose passing filters per ligand. This flag will cause each pose passing the filters to be logged.
            mfpt_cluster (float): Cluster filered ligands by Tanimoto distance of Morgan fingerprints with Butina clustering and output ligand with lowest ligand efficiency from each cluster. Default clustering cutoff is 0.5. Useful for selecting chemically dissimilar ligands.
            interaction_cluster (float): Cluster filered ligands by Tanimoto distance of interaction fingerprints with Butina clustering and output ligand with lowest ligand efficiency from each cluster. Default clustering cutoff is 0.5. Useful for enhancing selection of ligands with diverse interactions.
            results_view_name (str): name for resulting book mark file. Default value is "passing_results"
            dict (dict): dictionary of one or more of the above args, is overwritten by individual args
        """
        # Dict of individual arguments
        indiv_options: dict = vars(); 
        del indiv_options["self"]; del indiv_options["dict"]

        # Create option object with default values if needed
        if not hasattr(self, "storageopts"): self.storageopts = StorageOptions()
            
        # Set options from dict if provided
        if dict is not None:
            for k,v in dict.items():
                setattr(self.storageopts, k, v) 

        # Set additional options from individual arguments
        #NOTE Will overwrite config file
        for k,v in indiv_options.items():
            if v is not None: setattr(self.storageopts, k, v)

        # Assign attributes to storage manager
        for k,v in self.storageopts.todict().items():
            setattr(self.storageman, k, v)

    def set_results_processing_options(self, store_all_poses = None,
                                            max_poses = None,
                                            add_interactions = None,
                                            interaction_tolerance = None,
                                            interaction_cutoffs = None,
                                            max_proc = None,
                                            dict: dict =None):
            
        """
        Create resultsmanager object if needed and set options.

        Args:
            store_all_poses (bool): store all ligand poses, does it take precedence over max poses? 
            max_poses (int): how many poses to save (ordered by soem score?)
            add_interactions (bool): add ligand-receptor interaction data, only in vina mode
            interaction_tolerance (float): longest ångström distance that is considered interaction?
            interaction_cutoffs (list): ångström distance cutoffs for x and y interaction
            max_proc (int): max number of computer processors to use for file reading
            dict (dict): dictionary of one or more of the above args, is overwritten by individual args
        """
        # Dict of individual arguments
        indiv_options: dict = vars(); 
        del indiv_options["self"]; del indiv_options["dict"]

        # Create option object with default values if needed
        if not hasattr(self, "resultsmanopts"): self.resultsmanopts = ResultsProcessingOptions()
            
        # Set options from dict if provided
        if dict is not None:
            for k,v in dict.items():
                setattr(self.resultsmanopts, k, v)

        # Set additional options from individual arguments
        #NOTE Will overwrite config file
        for k,v in indiv_options.items():
            if v is not None: setattr(self.resultsmanopts, k, v)
        
    def set_read_options(self, 
                         filtering = None,
                         plot = None,
                         find_similar_ligands = None,
                         export_bookmark_csv =  None,
                         export_bookmark_db =  None,
                         export_query_csv =  None,
                         export_receptor =  None,
                         data_from_bookmark =  None,
                         pymol =  None,
                         enumerate_interaction_combs =  None,
                         log_file = None,
                         export_sdf_path = None,
                         dict: dict =None):
        #TODO this requires some work because some of these options are really used to call functions
        """ Class that holds options related to reading from the database, including format for
        result export and alternate ways of displaying the data (plotting),

        Args:
            filtering (bool): implicit argument set if there are any optional filters present
            plot (bool): Makes scatterplot of LE vs Best Energy, saves as scatter.png.
            find_similar_ligands (str): Allows user to find similar ligands to given ligand name based on previously performed morgan fingerprint or interaction clustering.
            export_bookmark_csv (str): Create csv of the bookmark given with bookmark_name. Output as <bookmark_name>.csv. Can also export full database tables
            export_bookmark_db (bool): Export a database containing only the results found in the bookmark specified by --bookmark_name. Will save as <input_db>_<bookmark_name>.db
            export_query_csv (str): Create csv of the requested SQL query. Output as query.csv. MUST BE PRE-FORMATTED IN SQL SYNTAX e.g. SELECT [columns] FROM [table] WHERE [conditions]
            export_receptor (bool): Export stored receptor pdbqt. Will write to current directory.
            data_from_bookmark (bool): Write log of --outfields data for bookmark specified by --bookmark_name. Must use without any filters.
            pymol (bool): Lauch PyMOL session and plot of ligand efficiency vs docking score for molecules in bookmark specified with --bookmark_name. Will display molecule in PyMOL when clicked on plot. Will also open receptor if given.
            enumerate_interaction_combs (bool): #TODO
            log_file (str): by default, results are saved in "output_log.txt"; if this option is used, ligands and requested info passing the filters will be written to specified file
            export_sdf_path (str): specify the path where to save poses of ligands passing the filters (SDF format); if the directory does not exist, it will be created; if it already exist, it will throw an error, unless the --overwrite is used  NOTE: the log file will be automatically saved in this path. Ligands will be stored as SDF files in the order specified.
                optional: readopts (ReadOptions): provide options as object, will overwrite other options
            dict (dict): dictionary of one or more of the above args, is overwritten by individual args
        """
        # Dict of individual arguments
        indiv_options: dict = vars(); 
        del indiv_options["self"]; del indiv_options["dict"]

        # Create option object with default values if needed
        if not hasattr(self, "readopts"): self.readopts = ReadOptions()
            
        # Set options from dict if provided
        if dict is not None:
            for k,v in dict.items():
                setattr(self.readopts, k, v)

        # Set additional options from individual arguments
        #NOTE Will overwrite config file
        for k,v in indiv_options.items():
            if v is not None: setattr(self.readopts, k, v)

        # Creates output man with attributes if needed
        if hasattr(self, "outputman"):
            self.outputman.export_sdf_path = self.readopts.export_sdf_path
            self.outputman.log_file = self.readopts.log_file
        else: self.outputman = OutputManager(self.readopts.log_file, self.readopts.export_sdf_path)

    def set_filters(self,
                    eworst=None, 
                    ebest=None, 
                    leworst=None, 
                    lebest=None, 
                    score_percentile=None,
                    le_percentile=None,
                    vdw_interactions=None,
                    hb_interactions=None,
                    reactive_interactions=None,
                    interactions_count=None,
                    react_any=None,
                    max_miss=None,
                    ligand_name=None,
                    ligand_substruct=None,
                    ligand_substruct_pos=None,
                    ligand_max_atoms=None,
                    ligand_operator=None,     
                    dict: dict = None):
        """
        Object holding all specific filters, options, types.
        Args:
            #TODO
            dict (dict): dictionary of one or more of the above args, is overwritten by individual args
        """
        # Dict of individual arguments
        indiv_options: dict = vars(); 
        del indiv_options["self"]; del indiv_options["dict"]

        # Create option object with default values if needed
        if not hasattr(self, "filterobj"):
            self.filterobj = Filters()
            
        # Set options from dict if provided
        if dict is not None:
            for k,v in dict.items():
                if v is not None: setattr(self.filterobj, k, v) 

        # Set additional options from individual arguments
        #NOTE Will overwrite config file
        for k,v in indiv_options.items():
            if v is not None: setattr(self.filterobj, k, v)

        # Compatibility check with docking mode
        if self.generalopts.docking_mode == "vina" and self.filterobj.react_any:
            logger.warning("Cannot use reaction filters with Vina mode. Removing react_any filter.")
            self.filterobj.react_any = False
    
    def set_file_sources(self,
                    file=None, 
                    file_path=None, 
                    file_list=None, 
                    file_pattern=None, 
                    recursive=None, 
                    receptor_file=None,
                    save_receptor=None,
                    dict: dict = None):
        """
        Object holding all ligand docking results files.
        Args:
            dict (dict): dictionary of one or more of the above args, is overwritten by individual args
        """
        # Dict of individual arguments
        indiv_options: dict = vars(); 
        del indiv_options["self"]; del indiv_options["dict"]

        # Create option object with default values if needed
        if not hasattr(self, "file"): files = InputFiles()
            
        # Set options from dict if provided
        if dict is not None:
            for k,v in dict.items():
                setattr(files, k, v) 

        # Set additional options from individual arguments
        #NOTE Will overwrite config file
        for k,v in indiv_options.items():
            if v is not None: setattr(files, k, v)
        
        self.files = files

    #-#-#- Output API -#-#-#
    def create_ligand_rdkit_mol(self, ligname, smiles, atom_indices, h_parent_line, flexible_residues, flexres_atomnames, pose_ID=None, write_nonpassing=False):
        """creates rdkit molecule for given ligand, either for a specific pose_ID or for all passing (and nonpassing?) poses

        Args:
            ligname (string): ligand name
            smiles (string): ligand smiles string
            atom_indices (list): list of atom indices converting pdbqt to rdkit mol
            h_parent_line (list): list of atom indices for heteroatoms with attached hydrogens
            flexible_residues (list): list of flexible residue names
            flexres_atomnames (list): list of atomtypes in flexible residue
            pose_ID (int, optional): pose_ID for single pose to return. Defaults to None.
            write_nonpassing (bool, optional): _description_. Defaults to False.

        Raises:
            OutputError: raises error if there is an issue with determining a flexible residue identity

        Returns:
            tuple: (ligand rdkit mol, [flexres rdkit mols], {properties for ligand})
        """        
        mol = Chem.MolFromSmiles(smiles)
        flexres_mols = []
        flexres_info = []
        atom_indices = json.loads(atom_indices)
        ligand_saved_coords = []
        flexres_saved_coords = []
        # make flexible residue molecules
        for res, res_ats in zip(flexible_residues, flexres_atomnames):
            flexres_saved_coords.append([])
            resname = res[:3]
            res_ats = [
                at.strip() for at in res_ats
            ]  # strip out whitespace around atom names
            (
                res_smiles,
                res_index_map,
                res_h_parents,
            ) = RDKitMolCreate.guess_flexres_smiles(resname, res_ats)
            if res_smiles is None:  # catch error in guessing smiles
                raise OutputError(
                    f"Error while creating Mol for flexible residue {res}: unrecognized residue or incorrect atomtypes"
                )
            frm = Chem.MolFromSmiles(res_smiles)
            frm.SetProp("resinfo", res)
            flexres_mols.append(frm)
            flexres_info.append((res_smiles, res_index_map, res_h_parents))

        # fetch coordinates for passing poses and add to
        # rdkit ligand mol, add flexible residues
        properties = {
            "Binding energies": [],
            "Ligand effiencies": [],
            "Interactions": [],
        }
        with self.storageman:
            if pose_ID is None:  # get all passing and nonpassing poses (if requested)
                passing_properties = self.storageman.fetch_passing_pose_properties(
                    ligname
                )
                (
                    mol,
                    flexres_mols,
                    ligand_saved_coords,
                    flexres_saved_coords,
                    properties,
                ) = self._add_poses(
                    atom_indices,
                    passing_properties,
                    mol,
                    flexres_mols,
                    flexres_info,
                    ligand_saved_coords,
                    flexres_saved_coords,
                    properties,
                )

                # fetch coordinates for non-passing poses
                # and add to ligand mol, flexible residue mols
                if write_nonpassing:
                    nonpassing_properties = (
                        self.storageman.fetch_nonpassing_pose_properties(ligname)
                    )
                    (
                        mol,
                        flexres_mols,
                        ligand_saved_coords,
                        flexres_saved_coords,
                        properties,
                    ) = self._add_poses(
                        atom_indices,
                        nonpassing_properties,
                        mol,
                        flexres_mols,
                        flexres_info,
                        ligand_saved_coords,
                        flexres_saved_coords,
                        properties,
                    )
            else:
                pose_properties = (self.storageman.fetch_single_pose_properties(pose_ID))
                (
                    mol,
                    flexres_mols,
                    ligand_saved_coords,
                    flexres_saved_coords,
                    properties,
                ) = self._add_poses(
                    atom_indices,
                    pose_properties,
                    mol,
                    flexres_mols,
                    flexres_info,
                    ligand_saved_coords,
                    flexres_saved_coords,
                    properties,
                )

        # add hydrogens to mols
        lig_h_parents = [int(idx) for idx in json.loads(h_parent_line)]
        mol = RDKitMolCreate.add_hydrogens(
            mol, ligand_saved_coords, lig_h_parents
        )
        flexres_hparents = []
        for idx, res in enumerate(flexres_mols):
            flexres_hparents = flexres_info[idx][2]
            flexres_mols[idx] = RDKitMolCreate.add_hydrogens(
                res, flexres_saved_coords[idx], flexres_hparents
            )

        return mol, flexres_mols, properties

    def find_similar_ligands(self, query_ligname: str):
        """Find ligands in cluster with query_ligname
        """
        
        with self.storageman: similar_ligands, bookmark_name, cluster_name = self.storageman.fetch_clustered_similars(query_ligname)

        if similar_ligands is not None:
            with self.outputman:
                self.outputman.write_find_similar_header(query_ligname, cluster_name)
                self.outputman.write_results_bookmark_to_log(bookmark_name)
                number_similar = self.outputman.write_log(similar_ligands)
                self.outputman.log_num_passing_ligands(number_similar)
                print("Number similar ligands:", number_similar)

    def get_previous_filter_data(self):
        """Get data requested in self.out_opts['outfields'] from the
        results view of a previous filtering
        """
        with self.storageman: new_data = self.storageman.fetch_data_for_passing_results()
        with self.outputman: self.outputman.write_log(new_data)

    def plot(self, save=True):
        """
        Get data needed for creating Ligand Efficiency vs
        Energy scatter plot from storageManager. Call OutputManager to create plot.
        """
        if self.filter.max_miss > 0:
            raise OptionError("Cannot use --plot with --max_miss > 0. Can plot for desired bookmark with --bookmark_name.")
        
        logger.info("Creating plot of results")
        # get data from storageMan
        with self.storageman: all_data, passing_data = self.storageman.get_plot_data()
        all_plot_data_binned = dict()
        # bin the all_ligands data by 1000ths to make plotting faster
        for line in all_data:
            # add to dictionary as bin of energy and le
            if None in line:
                continue
                #raise OutputError("Detected empty data line when plotting. Please check that database and bookmarks are not empty.")
            data_bin = (round(line[0], 3), round(line[1], 3))
            if data_bin not in all_plot_data_binned:
                all_plot_data_binned[data_bin] = 1
            else:
                all_plot_data_binned[data_bin] += 1
        # plot the data
        self.outputman.plot_all_data(all_plot_data_binned)
        if passing_data != []:  # handle if no passing ligands
            for line in passing_data:
                self.outputman.plot_single_point(
                    line[0], line[1], "red"
                )  # energy (line[0]) on x axis, le (line[1]) on y axis
        if save:
            self.outputman.save_scatterplot()
        else:
            plt.show()

    def write_molecule_sdfs(self, write_nonpassing=False, return_rdmol_dict=False):
        """
        Have output manager write sdf molecules for passing results in given results bookmark

        Args:
            write_nonpassing (bool, optional): Option to include non-passing poses for passing ligands
            return_rdmol_dict (bool, optional): Suppresses SDF file writing, returns dictionary of rdkit mols
        """

        with self.storageman:
            if self.filterobj.max_miss > 0:
                logger.warning("WARNING: Requested --export_sdf_path with --max_miss. Exported SDFs will be for union of interaction combinations.")
                self.storageman.results_view_name = self.storageman.results_view_name + "_union"
            if not self.storageman.check_passing_view_exists():
                logger.warning(
                    "Given results bookmark does not exist in database. Cannot write passing molecule SDFs"
                )
                return None
            # make temp table for SDF writing
            self.storageman.create_temp_passing_table()
            passing_molecule_info = self.storageman.fetch_passing_ligand_output_info()
            flexible_residues, flexres_atomnames = self.storageman.fetch_flexres_info()

        if flexible_residues != []:
            flexible_residues = json.loads(flexible_residues)
            flexres_atomnames = json.loads(flexres_atomnames)
        all_mols = {}
        for (ligname, smiles, atom_indices, h_parent_line) in passing_molecule_info:
            logger.info("Writing " + ligname.split(".")[0] + ".sdf")
            # create rdkit ligand molecule and flexible residue container
            if smiles == "":
                logger.warning(
                    f"No SMILES found for {ligname}. Cannot create SDF."
                )
                continue
            mol, flexres_mols, properties = self.create_ligand_rdkit_mol(ligname, smiles, atom_indices, h_parent_line, flexible_residues, flexres_atomnames, write_nonpassing=write_nonpassing)

            # write out mol
            if not return_rdmol_dict:
                self.outputman.write_out_mol(
                    ligname, mol, flexres_mols, properties
                )
            else:
                all_mols[ligname] = {"ligand": mol, "flex_residues": flexres_mols}

        if return_rdmol_dict:
            return all_mols

    def display_pymol(self):
        """
        Launch pymol session and plot of LE vs docking score. Displays molecules when clicked
        """

        import subprocess
        from rdkit.Chem import PyMol

        # launch pymol session
        p = subprocess.Popen(
        ["pymol", "-R"],
        stdout=subprocess.PIPE,
        )

        poseIDs = {}
        with self.storageman:
            # fetch data for passing ligands
            _, passing_data = self.storageman.get_plot_data(only_passing=True)
            for line in passing_data:
                plt.plot(line[0], line[1], '.r', mfc='None', picker=5)
                poseIDs[(line[0], line[1])] = (line[2], line[3])  # line[0] is LE, line[1] is docking score, line[2] is pose_ID, line[3] is LigName
            plt.ylabel("Ligand Efficiency (kcal/mol/heavy atom)")
            plt.xlabel("Docking Score (kcal/mol)")
            plt.title("Passing Docking Poses")

            try:
                pymol = PyMol.MolViewer()
            except ConnectionRefusedError as e:
                raise RTCoreError("Error establishing connection with PyMol. Try manually launching PyMol with `pymol -R` in another terminal window.") from e
            
            def onpick(event):
                line = event.artist
                coords = tuple([c[0] for c in line.get_data()])
                chosen_pose = poseIDs[coords]
                logger.info(f"LigName: {chosen_pose[1]}; Pose_ID: {chosen_pose[0]}")

                # make rdkit mol for poseid
                ligname, ligand_smile, atom_index_map, hydrogen_parents = self.storageman.fetch_single_ligand_output_info(chosen_pose[1])
                flexible_residues, flexres_atomnames = self.storageman.fetch_flexres_info()
                if flexible_residues != []:  # converts string to list
                    flexible_residues = json.loads(flexible_residues)
                    flexres_atomnames = json.loads(flexres_atomnames)

                mol, flexres_mols, _ = self.create_ligand_rdkit_mol(ligname, ligand_smile, atom_index_map, hydrogen_parents, flexible_residues, flexres_atomnames, pose_ID=chosen_pose[0])
                logger.debug(Chem.MolToSmiles(mol))
                pymol.ShowMol(mol, name=ligname, showOnly=False)
                for idx, resmol in enumerate(flexres_mols):
                    pymol.ShowMol(resmol, name=ligname + "_" + flexible_residues[idx], showOnly=False)

            fig = plt.gcf()
            cid = fig.canvas.mpl_connect('pick_event', onpick)
            plt.show()

    def export_csv(self, requested_data: str, csv_name: str, table=False):
        """Get requested data from database, export as CSV

        Args:
            requested_data (string): Table name or SQL-formatted query
            csv_name (string): Name for exported CSV file
            table (bool): flag indicating is requested data is a table name
        """
        with self.storageman: 
            df = self.storageman.to_dataframe(requested_data, table=table)
            df.to_csv(csv_name)
        
    def export_bookmark_db(self, bookmark_db_name: str):
        """Export database containing data from bookmark

        Args:
            bookmark_db_name (str): name for bookmark_db
        """
        
        logger.info("Exporting bookmark database")
        if os.path.exists(bookmark_db_name):
            logger.warning(
                "Requested export DB name already exists. Please rename or remove existing database. New database not exported."
            )
            return
        with self.storageman: self.storageman.clone(bookmark_db_name)
        # connect to cloned database
        self.db_file = bookmark_db_name
        with StorageManagerSQLite(**self.storageopts) as db_clone:
            db_clone.prune()
            db_clone.close_storage(vacuum=True)

    def export_receptors(self):
        """
        Export receptor to pdbqt
        """
        with self.storageman: receptor_tuples = self.storageman.fetch_receptor_objects()
        for recname, recblob in receptor_tuples:
            if recblob is None:
                logger.warning(f"No receptor pdbqt stored for {recname}. Export failed.")
                continue
            self.outputman.write_receptor_pdbqt(recname, recblob)

    def get_previous_filter_data(self):
        """Get data requested in self.out_opts['outfields'] from the
        results view of a previous filtering
        """
        with self.storageman: new_data = self.storageman.fetch_data_for_passing_results()
        with self.outputman: self.outputman.write_log(new_data)
    
    #-#-#- Util method -#-#-#
    @staticmethod
    def generate_config_json_template(to_file=True):
        """
        Creates a dict of all Ringtail option classes, and their 
        key-default value pairs. Outputs to options.json in 
        "util_files" of to_file = true, else it returns the dict 
        of default option values.
        Args:
            to_file (bool): if true writes file to standard options json path, if false returns a json string with values
        """
        readopts = ReadOptions().todict()
        generalopts = GeneralOptions().todict()
        fileobj = InputFiles().todict()
        writeopts = ResultsProcessingOptions().todict()
        storageopts = StorageOptions().todict()
        filterobj = Filters().todict()

        json_string = {"generalopts": generalopts,
                       "writeopts": writeopts,
                       "storageopts": storageopts,
                       "readopts": readopts,
                       "filterobj": filterobj,
                       "fileobj": fileobj}
        if to_file:
            filepath= RingtailCore._config_file_path()
            with open(filepath, 'w') as f: 
                f.write(json.dumps(json_string, indent=4))
            logger.debug(f"Default ringtail option values written to file {filepath}")
            return filepath
        else:
            logger.debug("Default ringtail option values prepared as a string.")
            return json_string

    @staticmethod       
    def get_defaults(object="all") -> dict:
        """
        Gets default values from RingtailOptions and returns dict of all,
        or specific object. 
        
        Args:
            object (str): ["all", "generalopts", "writeopts", "storageopts", "readopts", "filterobj", "fileobj"]
        """
        all_defaults = RingtailCore.generate_config_json_template(to_file=False)

        if object.lower() not in ["all", "generalopts", "writeopts", "storageopts", "readopts", "filterobj", "fileobj"]:
            raise OptionError(f'The options object {object.lower()} does not exist. Please choose amongst \n ["all", "generalopts", "writeopts", "storageopts", "readopts", "filterobj", "fileobj"]')
        
        if object.lower() == "all":
            logger.debug("All ringtail default values have been fetched.")
            return all_defaults
        else:
            logger.debug(f"Ringtail default values for {object} have been fetched.")
            return all_defaults[object.lower()]
<|MERGE_RESOLUTION|>--- conflicted
+++ resolved
@@ -352,11 +352,7 @@
                 #TODO need to check what docking mode and num of poses is, if db has data (check table with this info, first entry)
                 logger.info("Adding results...")
                 self.resultsman.process_results() 
-<<<<<<< HEAD
-                self.storageman.set_ringtaildb_version() #TODO write to table what settings was used on this date/time, check query table setup
-=======
                 self.storageman.set_ringtaildb_version()
->>>>>>> 8fa6a42d
                 if self.generalopts.summary: self._produce_summary()
 
         if files.save_receptor: 
