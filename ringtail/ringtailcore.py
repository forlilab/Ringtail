--- conflicted
+++ resolved
@@ -1541,26 +1541,34 @@
 
         Args:
             save (bool): whether to save plot to cd
-            bookmark_name (str): name of bookmark to annotate on plot
-        """
-
-        self.logger.info("Creating plot of results...")
+        """
+        if bookmark_name is not None:
+            self.set_storageman_attributes(bookmark_name=bookmark_name)
+        with self.storageman:
+            bookmark_filters = (
+                self.storageman.fetch_filters_from_view()
+            )  # fetches the filters used to produce the bookmark
+        max_miss = bookmark_filters["max_miss"]
+        if max_miss > 0:
+            raise OptionError(
+                "Cannot use --plot with --max_miss > 0. Can plot for desired bookmark with --bookmark_name."
+            )
+
+        logger.info("Creating plot of results")
         # get data from storageMan
         with self.storageman:
-            all_data, passing_data = self.storageman.get_plot_data(
-                bookmark_name=bookmark_name, only_passing=False
-            )
-            all_plot_data_binned = dict()
-            # bin the all_ligands data by 1000ths to make plotting faster
-            for line in all_data:
-                # add to dictionary as bin of energy and le
-                if None in line:
-                    continue
-                data_bin = (round(line[0], 3), round(line[1], 3))
-                if data_bin not in all_plot_data_binned:
-                    all_plot_data_binned[data_bin] = 1
-                else:
-                    all_plot_data_binned[data_bin] += 1
+            all_data, passing_data = self.storageman.get_plot_data()
+        all_plot_data_binned = dict()
+        # bin the all_ligands data by 1000ths to make plotting faster
+        for line in all_data:
+            # add to dictionary as bin of energy and le
+            if None in line:
+                continue
+            data_bin = (round(line[0], 3), round(line[1], 3))
+            if data_bin not in all_plot_data_binned:
+                all_plot_data_binned[data_bin] = 1
+            else:
+                all_plot_data_binned[data_bin] += 1
         # plot the data
         self.outputman.plot_all_data(all_plot_data_binned)
         if passing_data != []:  # handle if no passing ligands
@@ -1766,32 +1774,10 @@
         with self.storageman:
             return self.storageman.get_all_bookmark_names()
 
-    def get_bookmark_names(self):
-        """
-        Method to retrieve all bookmark names in a database
-
-        Returns:
-            list: of all bookmarks in a database
-        """
-        with self.storageman:
-            return self.storageman.get_all_bookmark_names()
-
     @staticmethod
-<<<<<<< HEAD
     def default_dict() -> dict:
         """
         Creates a dict of all Ringtail options.
-=======
-    def ringtail_defaults(object: str = "all") -> str:
-        """
-        Creates a dict of all Ringtail option classes, and their
-        key-default value pairs. Outputs to options.json in
-        "util_files" of to_file = true, else it returns the dict
-        of default option values.
-
-        Args:
-            object (str): ["all", "resultsmanopts", "storageopts", "outputopts", "filters", "fileobj","readopts","generalopts"]
->>>>>>> 7bd15615
 
         Return:
             str: json string with options
@@ -1805,28 +1791,7 @@
         defaults.update(ReadOptions().todict())
         defaults.update(GeneralOptions().todict())
 
-<<<<<<< HEAD
         return defaults
-=======
-        json_string = {
-            "outputopts": OutputOptions().todict(),
-            "resultsmanopts": ResultsProcessingOptions().todict(),
-            "storageopts": StorageOptions().todict(),
-            "filters": Filters().todict(),
-            "fileobj": InputFiles().todict(),
-        }
-        if to_file:
-            filename = "config.json"
-            with open(filename, "w") as f:
-                f.write(json.dumps(json_string, indent=4))
-            logger.debug(
-                f"Default ringtail API option values written to file {filename}."
-            )
-            return filename
-        else:
-            logger.debug("Default ringtail API option values prepared as a string.")
-            return json_string
->>>>>>> 7bd15615
 
     @staticmethod
     def generate_config_file_template():
@@ -1849,21 +1814,10 @@
         return filename
 
     @staticmethod
-<<<<<<< HEAD
     def get_options_info() -> dict:
-=======
-    def get_options_info(object: str = "all") -> dict:
-        """
-        Gets default values from RingtailOptions and returns dict of all,
-        or specific object.
-
-        Args:
-            object (str): ["all", "writeopts", "storageopts", "outputopts", "filters", "fileobj","readopts","generalopts"]
->>>>>>> 7bd15615
         """
         Gets names, default values, and meta data for all Ringtail options.
         """
-<<<<<<< HEAD
         options = {}
         options.update(OutputOptions.options)
         options.update(ResultsProcessingOptions.options)
@@ -1875,16 +1829,4 @@
 
         return options
 
-    # endergion
-=======
-
-        new_dict = {}
-
-        for key in items:
-            new_dict[key] = dict.pop(key)
-
-        return dict, new_dict
-
-
-# endregion
->>>>>>> 7bd15615
+    # endergion